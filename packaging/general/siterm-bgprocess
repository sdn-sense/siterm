--- conflicted
+++ resolved
@@ -40,17 +40,9 @@
 class MyDaemon(Daemon):
     """ My own Deamon override """
 
-<<<<<<< HEAD
+
     def __getdebugconf(self):
         """Get debug configuration"""
-=======
-    def getThreads(self, houreq, dayeq):
-        """Check worker type"""
-        WORKERS = {'prometheus-push': PromPush, 'arp-push': PromPush,
-                   'iperf-server': IperfServer, 'iperf-client': IperfClient,
-                   'rapid-ping': RapidPing, 'arp-table': ArpTable,
-                   'tcpdump': TCPDump, 'traceroute': Traceroute}
->>>>>>> b2b27cba
         workDir = self.config.get('general', 'privatedir') + "/SiteRM/background/"
         fname = workDir + f"/background-process-{self.inargs.runnum}.json"
         if not os.path.isfile(fname):
@@ -58,7 +50,6 @@
             sys.exit(1)
         backgConfig = getFileContentAsJson(fname)
         backgConfig['requestdict'] = evaldict(backgConfig['requestdict'])
-<<<<<<< HEAD
         return backgConfig
 
     def postRunThread(self, _sitename, _rthread):
@@ -75,10 +66,6 @@
                    'rapid-ping': RapidPing, 'arp-table': ArpTable,
                    'tcpdump': TCPDump, 'traceroute': Traceroute}
         backgConfig = self.__getdebugconf()
-=======
-        self.totalRuntime = int(backgConfig['requestdict'].get('runtime', 600))
-        self.sleepTimers['ok'] = int(backgConfig['requestdict'].get('resolution', 30))
->>>>>>> b2b27cba
         if WORKERTYPE == 'Agent':
             sites = self.config.get('general', 'sitename')
         elif WORKERTYPE == 'FE':
